<template>
  <div class="chat-container" ref="chatContainerRef">
    <ChatSidebarComponent
      :current-chat-id="currentChatId"
      :chats-list="chatsList"
      :is-sidebar-open="uiState.isSidebarOpen"
      :is-initial-render="uiState.isInitialRender"
      :single-mode="props.singleMode"
      :agents="agents"
      :selected-agent-id="currentAgentId"
      @create-chat="createNewChat"
      @select-chat="selectChat"
      @delete-chat="deleteChat"
      @rename-chat="renameChat"
      @toggle-sidebar="toggleSidebar"
      @open-agent-modal="openAgentModal"
      :class="{
        'floating-sidebar': isSmallContainer,
        'sidebar-open': uiState.isSidebarOpen,
        'no-transition': uiState.isInitialRender,
        'collapsed': isSmallContainer && !uiState.isSidebarOpen
      }"
    />
    <div class="sidebar-backdrop" v-if="uiState.isSidebarOpen && isSmallContainer" @click="toggleSidebar"></div>
    <div class="chat">
      <div class="chat-header">
        <div class="header__left">
          <slot name="header-left" class="nav-btn"></slot>
          <div type="button" class="agent-nav-btn" v-if="!uiState.isSidebarOpen" @click="toggleSidebar">
            <PanelLeftOpen  class="nav-btn-icon" size="18"/>
          </div>
          <div type="button" class="agent-nav-btn" v-if="!uiState.isSidebarOpen" @click="createNewChat" :disabled="chatState.creatingNewChat">
            <MessageCirclePlus  class="nav-btn-icon"  size="18"/>
            <span class="text" :class="{'hide-text': isMediumContainer}">新对话</span>
          </div>
        </div>
        <div class="header__right">
          <!-- <div class="nav-btn" @click="shareChat" v-if="currentChatId && currentAgent">
            <ShareAltOutlined style="font-size: 18px;"/>
          </div> -->
          <!-- <div class="nav-btn test-history" @click="getAgentHistory" v-if="currentChatId && currentAgent">
            <ThunderboltOutlined />
          </div> -->
          <slot name="header-right"></slot>
        </div>
      </div>

      <div v-if="isLoadingThreads || isLoadingMessages" class="chat-loading">
        <LoadingOutlined />
        <span>正在加载历史记录...</span>
      </div>

      <div v-else-if="!conversations.length" class="chat-examples">
        <img v-if="currentAgentMetadata?.icon" class="agent-icons" :src="currentAgentMetadata?.icon" alt="智能体图标" />
        <div v-else style="margin-bottom: 150px"></div>
        <h1>您好，我是{{ currentAgentName }}！有什么可以帮您？</h1>
        <!-- <h1>{{ currentAgent ? currentAgent.name : '请选择一个智能体开始对话' }}</h1>
        <p>{{ currentAgent ? currentAgent.description : '不同的智能体有不同的专长和能力' }}</p> -->

        <div class="inputer-init">
          <MessageInputComponent
            v-model="userInput"
            :is-loading="isProcessing"
            :disabled="!currentAgent"
            :send-button-disabled="(!userInput || !currentAgent) && !isProcessing"
            placeholder="输入问题..."
            @send="handleSendOrStop"
            @keydown="handleKeyDown"
          />

          <!-- 示例问题 -->
          <div class="example-questions" v-if="exampleQuestions.length > 0">
            <div class="example-title">或试试这些问题：</div>
            <div class="example-chips">
              <div
                v-for="question in exampleQuestions"
                :key="question.id"
                class="example-chip"
                @click="handleExampleClick(question.text)"
              >
                {{ question.text }}
              </div>
            </div>
          </div>
        </div>
      </div>
      <div class="chat-box" ref="messagesContainer">
        <div class="conv-box" v-for="(conv, index) in conversations" :key="index">
          <AgentMessageComponent
            v-for="(message, msgIndex) in conv.messages"
            :message="message"
            :key="msgIndex"
            :is-processing="isProcessing && conv.status === 'streaming' && msgIndex === conv.messages.length - 1"
            :show-refs="showMsgRefs(message)"
            @retry="retryMessage(message)"
          >
          </AgentMessageComponent>
          <!-- 显示对话最后一个消息使用的模型 -->
          <RefsComponent
            v-if="shouldShowRefs(conv)"
            :message="getLastMessage(conv)"
            :show-refs="['model', 'copy']"
            :is-latest-message="false"
          />
        </div>

        <!-- 生成中的加载状态 - 增强条件支持主聊天和resume流程 -->
        <div class="generating-status" v-if="isProcessing && conversations.length > 0">
          <div class="generating-indicator">
            <div class="loading-dots">
              <div></div>
              <div></div>
              <div></div>
            </div>
            <span class="generating-text">正在生成回复...</span>
          </div>
        </div>
      </div>
      <div class="bottom">
        <!-- 人工审批弹窗 - 放在输入框上方 -->
        <HumanApprovalModal
          :visible="approvalState.showModal"
          :question="approvalState.question"
          :operation="approvalState.operation"
          @approve="handleApprove"
          @reject="handleReject"
        />

        <div class="message-input-wrapper" v-if="conversations.length > 0">
          <MessageInputComponent
            v-model="userInput"
            :is-loading="isProcessing"
            :disabled="!currentAgent"
            :send-button-disabled="(!userInput || !currentAgent) && !isProcessing"
            placeholder="输入问题..."
            @send="handleSendOrStop"
            @keydown="handleKeyDown"
          />
          <div class="bottom-actions">
            <p class="note">请注意辨别内容的可靠性</p>
          </div>
        </div>
      </div>
    </div>
  </div>
</template>

<script setup>
import { ref, reactive, onMounted, watch, nextTick, computed, onUnmounted } from 'vue';
import { LoadingOutlined } from '@ant-design/icons-vue';
import { message } from 'ant-design-vue';
import MessageInputComponent from '@/components/MessageInputComponent.vue'
import AgentMessageComponent from '@/components/AgentMessageComponent.vue'
import ChatSidebarComponent from '@/components/ChatSidebarComponent.vue'
import RefsComponent from '@/components/RefsComponent.vue'
import { PanelLeftOpen, MessageCirclePlus } from 'lucide-vue-next';
import { handleChatError, handleValidationError } from '@/utils/errorHandler';
import { ScrollController } from '@/utils/scrollController';
import { AgentValidator } from '@/utils/agentValidator';
import { useAgentStore } from '@/stores/agent';
import { storeToRefs } from 'pinia';
import { MessageProcessor } from '@/utils/messageProcessor';
import { agentApi, threadApi } from '@/apis';
import HumanApprovalModal from '@/components/HumanApprovalModal.vue';
import { useApproval } from '@/composables/useApproval';

// ==================== PROPS & EMITS ====================
const props = defineProps({
  state: { type: Object, default: () => ({}) },
  agentId: { type: String, default: '' },
  singleMode: { type: Boolean, default: true }
});
const emit = defineEmits(['open-config', 'open-agent-modal']);

// ==================== STORE MANAGEMENT ====================
const agentStore = useAgentStore();
const {
  agents,
  selectedAgentId,
  defaultAgentId,
} = storeToRefs(agentStore);

// ==================== LOCAL CHAT & UI STATE ====================
const userInput = ref('');

// 从智能体元数据获取示例问题
const exampleQuestions = computed(() => {
  const examples = currentAgentMetadata.value?.examples || [];
  return examples.map((text, index) => ({
    id: index + 1,
    text: text
  }));
});

// Keep per-thread streaming scratch data in a consistent shape.
const createOnGoingConvState = () => ({
  msgChunks: {},
  currentRequestKey: null,
  currentAssistantKey: null,
  toolCallBuffers: {}
});

const chatState = reactive({
  currentThreadId: null,
  isLoadingThreads: false,
  isLoadingMessages: false,
  creatingNewChat: false,
  // 以threadId为键的线程状态
  threadStates: {}
});

// 组件级别的线程和消息状态
const threads = ref([]);
const threadMessages = ref({});

const uiState = reactive({
  ...props.state,
  isSidebarOpen: localStorage.getItem('chat_sidebar_open') !== 'false',
  isInitialRender: true,
  containerWidth: 0,
});

// ==================== COMPUTED PROPERTIES ====================
const currentAgentId = computed(() => {
  if (props.singleMode) {
    return props.agentId || defaultAgentId.value;
  } else {
    return selectedAgentId.value;
  }
});

const currentAgentMetadata = computed(() => {
  const agentId = currentAgentId.value;
  const metadata = agentStore?.metadata || {};
  return agentId && metadata[agentId] ? metadata[agentId] : {};
});
const currentAgentName = computed(() => currentAgentMetadata.value?.name || currentAgent.value?.name || '智能体');

const currentAgent = computed(() => agents.value[currentAgentId.value] || null);
const chatsList = computed(() => threads.value || []);
const currentChatId = computed(() => chatState.currentThreadId);
const currentThread = computed(() => {
  if (!currentChatId.value) return null;
  return threads.value.find(thread => thread.id === currentChatId.value) || null;
});

const currentThreadMessages = computed(() => threadMessages.value[currentChatId.value] || []);

// 计算是否显示Refs组件的条件
const shouldShowRefs = computed(() => {
  return (conv) => {
    return getLastMessage(conv) &&
           conv.status !== 'streaming' &&
           !approvalState.showModal &&
           !(approvalState.threadId &&
             chatState.currentThreadId === approvalState.threadId &&
             isProcessing.value);
  };
});

// 当前线程状态的computed属性
const currentThreadState = computed(() => {
  return getThreadState(currentChatId.value);
});

const onGoingConvMessages = computed(() => {
  const threadState = currentThreadState.value;
  if (!threadState || !threadState.onGoingConv) return [];

  const msgs = Object.values(threadState.onGoingConv.msgChunks).map(MessageProcessor.mergeMessageChunk);
  return msgs.length > 0
    ? MessageProcessor.convertToolResultToMessages(msgs).filter(msg => msg.type !== 'tool')
    : [];
});

const conversations = computed(() => {
  const historyConvs = MessageProcessor.convertServerHistoryToMessages(currentThreadMessages.value);
  const threadState = currentThreadState.value;

  // 如果有进行中的消息且线程状态显示正在流式处理，添加进行中的对话
  if (onGoingConvMessages.value.length > 0 && threadState?.isStreaming) {
    const onGoingConv = {
      messages: onGoingConvMessages.value,
      status: 'streaming'
    };
    return [...historyConvs, onGoingConv];
  }

  // 即使流式结束，如果历史记录为空但还有消息没有完全同步，也保持显示
  if (historyConvs.length === 0 && onGoingConvMessages.value.length > 0 && !threadState?.isStreaming) {
    const finalConv = {
      messages: onGoingConvMessages.value,
      status: 'finished'
    };
    return [finalConv];
  }

  return historyConvs;
});

const isLoadingThreads = computed(() => chatState.isLoadingThreads);
const isLoadingMessages = computed(() => chatState.isLoadingMessages);
const isStreaming = computed(() => {
  const threadState = currentThreadState.value;
  return threadState ? threadState.isStreaming : false;
});
const isProcessing = computed(() => isStreaming.value || chatState.creatingNewChat);
const isSmallContainer = computed(() => uiState.containerWidth <= 520);
const isMediumContainer = computed(() => uiState.containerWidth <= 768);

// ==================== SCROLL & RESIZE HANDLING ====================
const chatContainerRef = ref(null);
const scrollController = new ScrollController('.chat');
let resizeObserver = null;

onMounted(() => {
  nextTick(() => {
    if (chatContainerRef.value) {
      uiState.containerWidth = chatContainerRef.value.offsetWidth;
      resizeObserver = new ResizeObserver(entries => {
        for (let entry of entries) {
          uiState.containerWidth = entry.contentRect.width;
        }
      });
      resizeObserver.observe(chatContainerRef.value);
    }
    const chatContainer = document.querySelector('.chat');
    if (chatContainer) {
      chatContainer.addEventListener('scroll', scrollController.handleScroll, { passive: true });
    }
  });
  setTimeout(() => { uiState.isInitialRender = false; }, 300);
});

onUnmounted(() => {
  if (resizeObserver) resizeObserver.disconnect();
  scrollController.cleanup();
  // 清理所有线程状态
  resetOnGoingConv();
});

// ==================== THREAD STATE MANAGEMENT ====================
// 获取指定线程的状态，如果不存在则创建
const getThreadState = (threadId) => {
  if (!threadId) return null;
  if (!chatState.threadStates[threadId]) {
    chatState.threadStates[threadId] = {
      isStreaming: false,
      streamAbortController: null,
      onGoingConv: createOnGoingConvState()
    };
  }
  return chatState.threadStates[threadId];
};

// 清理指定线程的状态
const cleanupThreadState = (threadId) => {
  if (!threadId) return;
  const threadState = chatState.threadStates[threadId];
  if (threadState) {
    if (threadState.streamAbortController) {
      threadState.streamAbortController.abort();
    }
    delete chatState.threadStates[threadId];
  }
};

// ==================== STREAM HANDLING LOGIC ====================
const resetOnGoingConv = (threadId = null, preserveMessages = false) => {
  if (threadId) {
    // 清理指定线程的状态
    const threadState = getThreadState(threadId);
    if (threadState) {
      if (threadState.streamAbortController) {
        threadState.streamAbortController.abort();
        threadState.streamAbortController = null;
      }
      // 如果指定要保留消息，则延迟清空
      if (preserveMessages) {
        // 延迟清空消息，给历史记录加载足够时间
        setTimeout(() => {
          if (threadState.onGoingConv) {
            threadState.onGoingConv = createOnGoingConvState();
          }
        }, 100);
      } else {
        threadState.onGoingConv = createOnGoingConvState();
      }
    }
  } else {
    // 清理当前线程或所有线程的状态
    const targetThreadId = currentChatId.value;
    if (targetThreadId) {
      const threadState = getThreadState(targetThreadId);
      if (threadState) {
        if (threadState.streamAbortController) {
          threadState.streamAbortController.abort();
          threadState.streamAbortController = null;
        }
        if (preserveMessages) {
          setTimeout(() => {
            if (threadState.onGoingConv) {
              threadState.onGoingConv = createOnGoingConvState();
            }
          }, 100);
        } else {
          threadState.onGoingConv = createOnGoingConvState();
        }
      }
    } else {
      // 如果没有当前线程，清理所有线程状态
      Object.keys(chatState.threadStates).forEach(tid => {
        cleanupThreadState(tid);
      });
    }
  }
};

const _processStreamChunk = (chunk, threadId) => {
  const { status, msg, request_id, message } = chunk;
  const threadState = getThreadState(threadId);
<<<<<<< HEAD
  // console.log('msg:', msg);
=======
  // console.log('Processing stream chunk:', chunk, 'for thread:', threadId);
>>>>>>> 181341db

  if (!threadState) return false;

  switch (status) {
    case 'init':
      threadState.onGoingConv.msgChunks[request_id] = [msg];
      return false;
    case 'loading':
      if (msg.id) {
        if (!threadState.onGoingConv.msgChunks[msg.id]) {
          threadState.onGoingConv.msgChunks[msg.id] = [];
                }
        threadState.onGoingConv.msgChunks[msg.id].push(msg);
      }
        return false;
    case 'error':
      handleChatError({ message }, 'stream');
      // Stop the loading indicator
      if (threadState) {
        threadState.isStreaming = false;

        // Abort the stream controller to stop processing further events
        if (threadState.streamAbortController) {
          threadState.streamAbortController.abort();
          threadState.streamAbortController = null;
        }
      }

      // Reload messages to show any partial content saved by the backend
      fetchThreadMessages({ agentId: currentAgentId.value, threadId: threadId });
      resetOnGoingConv(threadId);
      return true;
    case 'human_approval_required':
      // 使用审批 composable 处理审批请求
      return processApprovalInStream(chunk, threadId, currentAgentId.value);
    case 'finished':
      // 先标记流式结束，但保持消息显示直到历史记录加载完成
      if (threadState) {
        threadState.isStreaming = false;
      }
      // 异步加载历史记录，保持当前消息显示直到历史记录加载完成
      fetchThreadMessages({ agentId: currentAgentId.value, threadId: threadId })
        .finally(() => {
          // 历史记录加载完成后，安全地清空当前进行中的对话
          resetOnGoingConv(threadId, true);
        });
      return true;
    case 'interrupted':
      // 中断状态，刷新消息历史
      if (threadState) {
        threadState.isStreaming = false;
      }
      fetchThreadMessages({ agentId: currentAgentId.value, threadId: threadId })
        .finally(() => {
          resetOnGoingConv(threadId, true);
        });
      return true;
  }

  return false;
};

// ==================== 线程管理方法 ====================
// 获取当前智能体的线程列表
const fetchThreads = async (agentId = null) => {
  const targetAgentId = agentId || currentAgentId.value;
  if (!targetAgentId) return;

  chatState.isLoadingThreads = true;
  try {
    const fetchedThreads = await threadApi.getThreads(targetAgentId);
    threads.value = fetchedThreads || [];
  } catch (error) {
    console.error('Failed to fetch threads:', error);
    handleChatError(error, 'fetch');
    throw error;
  } finally {
    chatState.isLoadingThreads = false;
  }
};

// 创建新线程
const createThread = async (agentId, title = '新的对话') => {
  if (!agentId) return null;

  chatState.isCreatingThread = true;
  try {
    const thread = await threadApi.createThread(agentId, title);
    if (thread) {
      threads.value.unshift(thread);
      threadMessages.value[thread.id] = [];
    }
    return thread;
  } catch (error) {
    console.error('Failed to create thread:', error);
    handleChatError(error, 'create');
    throw error;
  } finally {
    chatState.isCreatingThread = false;
  }
};

// 删除线程
const deleteThread = async (threadId) => {
  if (!threadId) return;

  chatState.isDeletingThread = true;
  try {
    await threadApi.deleteThread(threadId);
    threads.value = threads.value.filter(thread => thread.id !== threadId);
    delete threadMessages.value[threadId];

    if (chatState.currentThreadId === threadId) {
      chatState.currentThreadId = null;
    }
  } catch (error) {
    console.error('Failed to delete thread:', error);
    handleChatError(error, 'delete');
    throw error;
  } finally {
    chatState.isDeletingThread = false;
  }
};

// 更新线程标题
const updateThread = async (threadId, title) => {
  if (!threadId || !title) return;

  chatState.isRenamingThread = true;
  try {
    await threadApi.updateThread(threadId, title);
    const thread = threads.value.find(t => t.id === threadId);
    if (thread) {
      thread.title = title;
    }
  } catch (error) {
    console.error('Failed to update thread:', error);
    handleChatError(error, 'update');
    throw error;
  } finally {
    chatState.isRenamingThread = false;
  }
};

// 获取线程消息
const fetchThreadMessages = async ({ agentId, threadId }) => {
  if (!threadId || !agentId) return;

  try {
    const response = await agentApi.getAgentHistory(agentId, threadId);
    threadMessages.value[threadId] = response.history || [];
  } catch (error) {
    handleChatError(error, 'load');
    throw error;
  }
};

// ==================== 审批功能管理 ====================
const { approvalState, handleApproval, processApprovalInStream } = useApproval({
  getThreadState,
  resetOnGoingConv,
  fetchThreadMessages
});

// 发送消息并处理流式响应
const sendMessage = async ({ agentId, threadId, text, signal = undefined }) => {
  if (!agentId || !threadId || !text) {
    const error = new Error("Missing agent, thread, or message text");
    handleChatError(error, 'send');
    return Promise.reject(error);
  }

  // 如果是新对话，用消息内容作为标题
  if ((threadMessages.value[threadId] || []).length === 0) {
    updateThread(threadId, text);
  }

  const requestData = {
    query: text,
    config: {
      thread_id: threadId,
    },
  };

  try {
    return await agentApi.sendAgentMessage(agentId, requestData, signal ? { signal } : undefined);
  } catch (error) {
    handleChatError(error, 'send');
    throw error;
  }
};


// ==================== CHAT ACTIONS ====================
// 检查第一个对话是否为空
const isFirstChatEmpty = () => {
  if (threads.value.length === 0) return false;
  const firstThread = threads.value[0];
  const firstThreadMessages = threadMessages.value[firstThread.id] || [];
  return firstThreadMessages.length === 0;
};

// 如果第一个对话为空，直接切换到第一个对话
const switchToFirstChatIfEmpty = async () => {
  if (threads.value.length > 0 && isFirstChatEmpty()) {
    await selectChat(threads.value[0].id);
    return true;
  }
  return false;
};

const createNewChat = async () => {
  if (!AgentValidator.validateAgentId(currentAgentId.value, '创建对话') || chatState.creatingNewChat) return;

  // 如果第一个对话为空，直接切换到第一个对话而不是创建新对话
  if (await switchToFirstChatIfEmpty()) return;

  // 只有当当前对话是第一个对话且为空时，才阻止创建新对话
  const currentThreadIndex = threads.value.findIndex(thread => thread.id === currentChatId.value);
  if (currentChatId.value && conversations.value.length === 0 && currentThreadIndex === 0) return;

  chatState.creatingNewChat = true;
  try {
    const newThread = await createThread(currentAgentId.value, '新的对话');
    if (newThread) {
      // 中断之前线程的流式输出（如果存在）
      const previousThreadId = chatState.currentThreadId;
      if (previousThreadId) {
        const previousThreadState = getThreadState(previousThreadId);
        if (previousThreadState?.isStreaming && previousThreadState.streamAbortController) {
          previousThreadState.streamAbortController.abort();
          previousThreadState.isStreaming = false;
          previousThreadState.streamAbortController = null;
        }
      }

      chatState.currentThreadId = newThread.id;
    }
  } catch (error) {
    handleChatError(error, 'create');
  } finally {
    chatState.creatingNewChat = false;
  }
};

const selectChat = async (chatId) => {
  if (!AgentValidator.validateAgentIdWithError(currentAgentId.value, '选择对话', handleValidationError)) return;

  // 中断之前线程的流式输出（如果存在）
  const previousThreadId = chatState.currentThreadId;
  if (previousThreadId && previousThreadId !== chatId) {
    const previousThreadState = getThreadState(previousThreadId);
    if (previousThreadState?.isStreaming && previousThreadState.streamAbortController) {
      previousThreadState.streamAbortController.abort();
      previousThreadState.isStreaming = false;
      previousThreadState.streamAbortController = null;
    }
  }

  chatState.currentThreadId = chatId;
  chatState.isLoadingMessages = true;
  try {
    await fetchThreadMessages({ agentId: currentAgentId.value, threadId: chatId });
  } catch (error) {
    handleChatError(error, 'load');
  } finally {
    chatState.isLoadingMessages = false;
  }

  await nextTick();
  scrollController.scrollToBottomStaticForce();
};

const deleteChat = async (chatId) => {
  if (!AgentValidator.validateAgentIdWithError(currentAgentId.value, '删除对话', handleValidationError)) return;
  try {
    await deleteThread(chatId);
    if (chatState.currentThreadId === chatId) {
      chatState.currentThreadId = null;
      if (chatsList.value.length > 0) {
        await selectChat(chatsList.value[0].id);
      }
    }
  } catch (error) {
    handleChatError(error, 'delete');
  }
};

const renameChat = async (data) => {
  let { chatId, title } = data;
  if (!AgentValidator.validateRenameOperation(chatId, title, currentAgentId.value, handleValidationError)) return;
  if (title.length > 30) title = title.slice(0, 30);
  try {
    await updateThread(chatId, title);
  } catch (error) {
    handleChatError(error, 'rename');
  }
};

const handleSendMessage = async () => {
  const text = userInput.value.trim();
  if (!text || !currentAgent.value || isProcessing.value) return;

  // 如果没有当前线程，先创建一个新线程
  if (!currentChatId.value) {
    try {
      const newThread = await createThread(currentAgentId.value, text);
      if (newThread) {
        chatState.currentThreadId = newThread.id;
      } else {
        message.error('创建对话失败，请重试');
        return;
      }
    } catch (error) {
      handleChatError(error, 'create');
      return;
    }
  }

  userInput.value = '';
  await nextTick();
  scrollController.scrollToBottom(true);

  const threadId = currentChatId.value;
  const threadState = getThreadState(threadId);
  if (!threadState) return;

  threadState.isStreaming = true;
  resetOnGoingConv(threadId);
  threadState.streamAbortController = new AbortController();

  try {
    const response = await sendMessage({
      agentId: currentAgentId.value,
      threadId: currentChatId.value,
      text: text,
      signal: threadState.streamAbortController?.signal
    });

    const reader = response.body.getReader();
    const decoder = new TextDecoder();
    let buffer = '';
    let stopReading = false;

    while (!stopReading) {
      const { done, value } = await reader.read();
      if (done) break;

      buffer += decoder.decode(value, { stream: true });
      const lines = buffer.split('\n');
      buffer = lines.pop() || '';

      for (const line of lines) {
        const trimmedLine = line.trim();
        if (trimmedLine) {
          try {
            const chunk = JSON.parse(trimmedLine);
            if (_processStreamChunk(chunk, threadId)) {
              stopReading = true;
              break;
            }
          } catch (e) { console.warn('Failed to parse stream chunk JSON:', e); }
        }
      }
    }
    if (!stopReading && buffer.trim()) {
      try {
        const chunk = JSON.parse(buffer.trim());
        if (_processStreamChunk(chunk, threadId)) {
          stopReading = true;
        }
      } catch (e) { console.warn('Failed to parse final stream chunk JSON:', e); }
    }
  } catch (error) {
    if (error.name !== 'AbortError') {
      handleChatError(error, 'send');
    }
  } finally {
    threadState.isStreaming = false;
    threadState.streamAbortController = null;
    resetOnGoingConv(threadId);
  }
};

// 发送或中断
const handleSendOrStop = async () => {
  const threadId = currentChatId.value;
  const threadState = getThreadState(threadId);
  if (isProcessing.value && threadState && threadState.streamAbortController) {
    // 中断生成
    threadState.streamAbortController.abort();

    // 中断后刷新消息历史，确保显示最新的状态
    try {
      await fetchThreadMessages({ agentId: currentAgentId.value, threadId: threadId });
      message.info('已中断对话生成');
    } catch (error) {
      console.error('刷新消息历史失败:', error);
      message.info('已中断对话生成');
    }
    return;
  }
  await handleSendMessage();
};

// ==================== 人工审批处理 ====================
const handleApprovalWithStream = async (approved) => {
  console.log('🔄 [STREAM] Starting resume stream processing');

  const threadId = approvalState.threadId;
  if (!threadId) {
    message.error('无效的审批请求');
    approvalState.showModal = false;
    return;
  }

  const threadState = getThreadState(threadId);
  if (!threadState) {
    message.error('无法找到对应的对话线程');
    approvalState.showModal = false;
    return;
  }

  try {
    // 使用审批 composable 处理审批
    const response = await handleApproval(approved, currentAgentId.value);

    if (!response) return; // 如果 handleApproval 抛出错误，这里不会执行

    console.log('🔄 [STREAM] Processing resume streaming response');

    // 处理流式响应
    const reader = response.body.getReader();
    const decoder = new TextDecoder();
    let buffer = '';
    let stopReading = false;

    while (!stopReading) {
      const { done, value } = await reader.read();
      if (done) break;

      buffer += decoder.decode(value, { stream: true });
      const lines = buffer.split('\n');
      buffer = lines.pop() || '';

      for (const line of lines) {
        const trimmedLine = line.trim();
        if (trimmedLine) {
          try {
            const chunk = JSON.parse(trimmedLine);
            console.log('🔄 [STREAM] Processing chunk:', chunk);

            // 处理chunk并更新对话 - _processStreamChunk 已经处理了所有必要的逻辑
            if (_processStreamChunk(chunk, threadId)) {
              stopReading = true;
              break;
            }

          } catch (e) {
            console.warn('Failed to parse stream chunk JSON:', e, 'Line:', trimmedLine);
          }
        }
      }
    }

    if (!stopReading && buffer.trim()) {
      try {
        const chunk = JSON.parse(buffer.trim());
        console.log('🔄 [STREAM] Processing final chunk:', chunk);

        // 处理最终chunk - _processStreamChunk 已经处理了所有必要的逻辑
        if (_processStreamChunk(chunk, threadId)) {
          stopReading = true;
        }

      } catch (e) {
        console.warn('Failed to parse final stream chunk JSON:', e);
      }
    }

    console.log('🔄 [STREAM] Resume stream processing completed');

  } catch (error) {
    console.error('❌ [STREAM] Resume stream failed:', error);
    if (error.name !== 'AbortError') {
      console.error('Resume approval error:', error);
      // handleChatError 已在 useApproval 中调用
    }
  } finally {
    console.log('🔄 [STREAM] Cleaning up streaming state');
    if (threadState) {
      threadState.isStreaming = false;
      threadState.streamAbortController = null;
    }
  }
};

const handleApprove = () => {
  handleApprovalWithStream(true);
};

const handleReject = () => {
  handleApprovalWithStream(false);
};

// ==================== UI HANDLERS ====================
const handleKeyDown = (e) => {
  if (e.key === 'Enter' && !e.shiftKey) {
    e.preventDefault();
    handleSendMessage();
  }
};

// 处理示例问题点击
const handleExampleClick = (questionText) => {
  userInput.value = questionText;
  nextTick(() => {
    handleSendMessage();
  });
};

const buildExportPayload = () => {
  const payload = {
    chatTitle: currentThread.value?.title || '新对话',
    agentName: currentAgentName.value || currentAgent.value?.name || '智能助手',
    agentDescription: currentAgentMetadata.value?.description || currentAgent.value?.description || '',
    messages: conversations.value ? JSON.parse(JSON.stringify(conversations.value)) : [],
    onGoingMessages: onGoingConvMessages.value ? JSON.parse(JSON.stringify(onGoingConvMessages.value)) : []
  };

  return payload;
};

defineExpose({
  getExportPayload: buildExportPayload
});

const toggleSidebar = () => {
  uiState.isSidebarOpen = !uiState.isSidebarOpen;
  localStorage.setItem('chat_sidebar_open', uiState.isSidebarOpen);
};
const openAgentModal = () => emit('open-agent-modal');

// ==================== HELPER FUNCTIONS ====================
const getLastMessage = (conv) => {
  if (!conv?.messages?.length) return null;
  for (let i = conv.messages.length - 1; i >= 0; i--) {
    if (conv.messages[i].type === 'ai') return conv.messages[i];
  }
  return null;
};

const showMsgRefs = (msg) => {
  // 如果正在审批中，不显示 refs
  if (approvalState.showModal) {
    return false;
  }

  // 如果当前线程ID与审批线程ID匹配，但审批框已关闭（说明刚刚处理完审批）
  // 且当前有新的流式处理正在进行，则不显示之前被中断的消息的 refs
  if (approvalState.threadId &&
      chatState.currentThreadId === approvalState.threadId &&
      !approvalState.showModal &&
      isProcessing) {
    return false;
  }

  // 只有真正完成的消息才显示 refs
  if (msg.isLast && msg.status === 'finished') {
    return ['copy'];
  }
  return false;
};

// ==================== LIFECYCLE & WATCHERS ====================
const loadChatsList = async () => {
  const agentId = currentAgentId.value;
  if (!agentId) {
    console.warn('No agent selected, cannot load chats list');
    threads.value = [];
    chatState.currentThreadId = null;
    return;
  }

  try {
    await fetchThreads(agentId);
    if (currentAgentId.value !== agentId) return;

    // 如果当前线程不在线程列表中，清空当前线程
    if (chatState.currentThreadId && !threads.value.find(t => t.id === chatState.currentThreadId)) {
      chatState.currentThreadId = null;
    }

    // 如果有线程但没有选中任何线程，自动选择第一个
    if (threads.value.length > 0 && !chatState.currentThreadId) {
      await selectChat(threads.value[0].id);
    }
  } catch (error) {
    handleChatError(error, 'load');
  }
};

const initAll = async () => {
  try {
    if (!agentStore.isInitialized) {
      await agentStore.initialize();
    }
  } catch (error) {
    handleChatError(error, 'load');
  }
};

onMounted(async () => {
  await initAll();
  scrollController.enableAutoScroll();
});

watch(currentAgentId, async (newAgentId, oldAgentId) => {
  if (newAgentId !== oldAgentId) {
    // 清理当前线程状态
    chatState.currentThreadId = null;
    threadMessages.value = {};
    // 清理所有线程状态
    resetOnGoingConv();

    if (newAgentId) {
      await loadChatsList();
    } else {
      threads.value = [];
    }
  }
}, { immediate: true });


watch(conversations, () => {
  if (isProcessing.value) {
    scrollController.scrollToBottom();
  }
}, { deep: true, flush: 'post' });

</script>

<style lang="less" scoped>
@import '@/assets/css/main.css';

.chat-container {
  display: flex;
  width: 100%;
  height: 100%;
  position: relative;
}

.sidebar-backdrop {
  display: none; /* 默认隐藏，通过v-if控制显示 */
  position: absolute;
  top: 0;
  left: 0;
  right: 0;
  bottom: 0;
  background-color: rgba(0, 0, 0, 0.4);
  z-index: 99;
  animation: fadeIn 0.3s ease;
}

.floating-sidebar {
  position: absolute !important;
  z-index: 100;
  height: 100%;
  left: 0;
  top: 0;
  transform: translateX(0);
  transition: transform 0.3s ease;
  width: 80% !important;
  max-width: 300px;

  &.no-transition {
    transition: none !important;
  }

  &.collapsed {
    transform: translateX(-100%);
  }
}

.chat {
  position: relative;
  flex: 1;
  display: flex;
  flex-direction: column;
  overflow-x: hidden;
  background: white;
  position: relative;
  box-sizing: border-box;
  overflow-y: scroll;
  transition: all 0.3s ease;

  .chat-header {
    user-select: none;
    position: sticky;
    top: 0;
    z-index: 10;
    height: var(--header-height);
    display: flex;
    justify-content: space-between;
    align-items: center;
    padding: 1rem 8px;

    .header__left, .header__right, .header__center {
      display: flex;
      align-items: center;
    }
  }
}

.chat-examples {
  padding: 0 50px;
  text-align: center;
  position: absolute;
  top: 15%;
  width: 100%;
  z-index: 9;
  animation: slideInUp 0.5s ease-out;

  h1 {
    margin-bottom: 20px;
    font-size: 1.3rem;
    color: var(--gray-1000);
  }

  p {
    font-size: 1.1rem;
    color: var(--gray-700);
  }

  .agent-icons {
    height: 180px;
  }

  .example-questions {
    margin-top: 16px;
    text-align: center;

    .example-title {
      font-size: 0.85rem;
      color: var(--gray-600);
      margin-bottom: 12px;
    }

    .example-chips {
      display: flex;
      flex-wrap: wrap;
      gap: 8px;
      justify-content: center;
    }

    .example-chip {
      padding: 6px 12px;
      background: var(--gray-25);
      // border: 1px solid var(--gray-100);
      border-radius: 16px;
      cursor: pointer;
      font-size: 0.8rem;
      color: var(--gray-700);
      transition: all 0.15s ease;
      white-space: nowrap;
      max-width: 200px;
      overflow: hidden;
      text-overflow: ellipsis;

      &:hover {
        // background: var(--main-25);
        border-color: var(--main-200);
        color: var(--main-700);
        box-shadow: 0 0px 4px rgba(0, 0, 0, 0.03);
      }

      &:active {
        transform: translateY(0);
        box-shadow: 0 1px 2px rgba(0, 0, 0, 0.1);
      }
    }
  }

  .inputer-init {
    margin: 20px auto;
    width: 90%;
    max-width: 800px;
  }
}

.chat-loading {
  padding: 0 50px;
  text-align: center;
  position: absolute;
  top: 20%;
  width: 100%;
  z-index: 9;
  animation: slideInUp 0.5s ease-out;

  span {
    margin-left: 8px;
    color: var(--gray-700);
  }
}

.chat-box {
  width: 100%;
  max-width: 800px;
  margin: 0 auto;
  flex-grow: 1;
  padding: 1rem 2rem;
  display: flex;
  flex-direction: column;
}

.conv-box {
  display: flex;
  flex-direction: column;
  gap: 4px;
}

.bottom {
  position: sticky;
  bottom: 0;
  width: 100%;
  margin: 0 auto;
  padding: 4px 2rem 0 2rem;
  background: white;
  z-index: 1000;

  .message-input-wrapper {
    width: 100%;
    max-width: 800px;
    margin: 0 auto;

    .bottom-actions {
      display: flex;
      justify-content: center;
      align-items: center;
    }

    .note {
      font-size: small;
      color: #ccc;
      margin: 4px 0;
      user-select: none;
    }
  }
}

.conversation-list::-webkit-scrollbar {
  position: absolute;
  width: 4px;
  height: 4px;
}

.conversation-list::-webkit-scrollbar-track {
  background: transparent;
  border-radius: 4px;
}

.conversation-list::-webkit-scrollbar-thumb {
  background: var(--gray-400);
  border-radius: 4px;
}

.conversation-list::-webkit-scrollbar-thumb:hover {
  background: rgb(100, 100, 100);
  border-radius: 4px;
}

.chat::-webkit-scrollbar {
  position: absolute;
  width: 4px;
  height: 4px;
}

.chat::-webkit-scrollbar-track {
  background: transparent;
  border-radius: 4px;
}

.chat::-webkit-scrollbar-thumb {
  background: var(--gray-400);
  border-radius: 4px;
}

.chat::-webkit-scrollbar-thumb:hover {
  background: rgb(100, 100, 100);
  border-radius: 4px;
}

.loading-dots {
  display: inline-flex;
  align-items: center;
  justify-content: center;
  gap: 3px;
}

.loading-dots div {
  width: 6px;
  height: 6px;
  background: linear-gradient(135deg, var(--main-color), var(--main-700));
  border-radius: 50%;
  animation: dotPulse 1.4s infinite ease-in-out both;
  box-shadow: 0 1px 3px rgba(59, 130, 246, 0.3);
}

.loading-dots div:nth-child(1) {
  animation-delay: -0.32s;
}

.loading-dots div:nth-child(2) {
  animation-delay: -0.16s;
}

.loading-dots div:nth-child(3) {
  animation-delay: 0s;
}

.generating-status {
  display: flex;
  justify-content: flex-start;
  padding: 1rem 0;
  animation: fadeInUp 0.4s ease-out;
  transition: all 0.2s;
}

.generating-indicator {
  display: flex;
  align-items: center;
  padding: 0.75rem 0rem;

  .generating-text {
    margin-left: 12px;
    color: var(--gray-700);
    font-size: 14px;
    font-weight: 500;
    letter-spacing: 0.025em;
  }
}

@keyframes dotPulse {
  0%, 80%, 100% {
    transform: scale(0.8);
    opacity: 0.5;
  }
  40% {
    transform: scale(1.1);
    opacity: 1;
  }
}

@keyframes shimmer {
  0% {
    left: -100%;
  }
  100% {
    left: 100%;
  }
}

@keyframes swing-in-top-fwd {
  0% {
    transform: rotateX(-100deg);
    transform-origin: top;
    opacity: 0;
  }
  100% {
    transform: rotateX(0deg);
    transform-origin: top;
    opacity: 1;
  }
}

@keyframes slideInUp {
  from {
    transform: translateY(20px);
    opacity: 0;
  }
  to {
    transform: translateY(0);
    opacity: 1;
  }
}

@keyframes fadeInUp {
  from {
    opacity: 0;
    transform: translateY(10px);
  }
  to {
    opacity: 1;
    transform: translateY(0);
  }
}

@keyframes fadeInDown {
  from {
    opacity: 0;
    transform: translateY(-10px);
  }
  to {
    opacity: 1;
    transform: translateY(0);
  }
}

@keyframes fadeIn {
  from {
    opacity: 0;
  }
  to {
    opacity: 1;
  }
}

@keyframes spin {
  0% {
    transform: rotate(0deg);
  }
  100% {
    transform: rotate(360deg);
  }
}

@media (max-width: 1800px) {

  .chat-header {
    background-color: white;
    border-bottom: 1px solid var(--gray-100);
  }
}



@media (max-width: 768px) {
  .chat-sidebar.collapsed {
    width: 0;
    border: none;
  }

  .chat-header {
    .header__left {
      .text {
        display: none;
      }
    }
  }
}

@media (max-width: 520px) {
  .sidebar-backdrop {
    display: block;
  }

  .chat-box {
    padding: 1rem 1rem;
  }

  .bottom {
    padding: 0.5rem 0.5rem;
  }

  .chat-header {
    padding: 0.5rem 0 !important;

  }

  .floating-sidebar {
    position: fixed;
    z-index: 100;
    height: 100%;
    left: 0;
    top: 0;
    box-shadow: 0 4px 12px rgba(0, 0, 0, 0.15);
    transform: translateX(0);
    transition: transform 0.3s ease;
    width: 80% !important;
    max-width: 300px;

    &.collapsed {
      transform: translateX(-100%);
    }
  }
}

.hide-text {
  display: none;
}
</style>

<style lang="less">
div.agent-nav-btn {
  display: flex;
  gap: 10px;
  padding: 6px 14px;
  justify-content: center;
  align-items: center;
  border-radius: 12px;
  color: var(--gray-900);
  cursor: pointer;
  width: auto;
  font-size: 15px;
  transition: background-color 0.3s;

  &:hover {
    background-color: var(--gray-50);
  }

  .nav-btn-icon {
    height: 24px;
  }
}
</style><|MERGE_RESOLUTION|>--- conflicted
+++ resolved
@@ -419,11 +419,7 @@
 const _processStreamChunk = (chunk, threadId) => {
   const { status, msg, request_id, message } = chunk;
   const threadState = getThreadState(threadId);
-<<<<<<< HEAD
-  // console.log('msg:', msg);
-=======
   // console.log('Processing stream chunk:', chunk, 'for thread:', threadId);
->>>>>>> 181341db
 
   if (!threadState) return false;
 
